--- conflicted
+++ resolved
@@ -2,19 +2,12 @@
 
 [![Chat on Discord](https://img.shields.io/discord/917499817758978089?label=chat&logo=discord)](https://discord.gg/Q2FWzCqKQD)
 
-<<<<<<< HEAD
-The Internet has grown increasingly centralized over the past 25 years, such that a handful of companies now effectively control the Internet infrastructure. The public square is privately owned, threatening freedom of speech and democracy. It is imperative that we provide a viable alternative to big tech, but which won't just become what it seeks to replace.
 
-Locutus is a software platform that makes it easy to create completely decentralized alternatives to today's centralized tech companies. These decentralized apps will be easy to use, scalable, and secured through cryptography.
-
-Locutus apps can be built with familiar tools like [React](https://reactjs.org/) or [Vue.js](https://vuejs.org/), and can be "bridged" to the legacy centralized apps they replace.
-=======
 The Internet has grown increasingly centralized over the past 25 years, such that a handful of companies now effectively control the Internet infrastructure. The public square is privately owned, threatening freedom of speech and democracy.
 
 Locutus is a software platform that makes it easy to create decentralized alternatives to today's centralized tech companies. These decentralized apps will be easy to use, scalable, and secured through cryptography.
 
 Build Locutus apps with familiar tools like [React](https://reactjs.org/) or [Vue.js](https://vuejs.org/), and can be "bridged" to the legacy centralized apps they replace.
->>>>>>> a374927d
 
 ### 1. Applications
 
@@ -38,9 +31,6 @@
 
 Allows users to build up reputation over time based on feedback from those they interact with. Think of the feedback system in services like Uber, but with Locutus it will be entirely decentralized and cryptographically secure. It can be used for things like spam prevention (with IM and email), or fraud prevention (with an online store).
 
-<<<<<<< HEAD
-### Name
-=======
 This is conceptually similar to Freenet's [Web of Trust](http://www.draketo.de/english/freenet/friendly-communication-with-anonymity) plugin.
 
 #### 2.2 Arbiters
@@ -60,7 +50,6 @@
 We're working hard and expect an early prototype in May 2022. If you're a Rust developer and would like to help please talk to us in [#locutus](https://discord.gg/2kZuKNxYXv) on Discord. You can also support Freenet through a [donation](https://freenetproject.org/pages/donate.html).
 
 ### 5. Name
->>>>>>> a374927d
 
 Locutus is the development name for this software; it will probably change before launch.
 
